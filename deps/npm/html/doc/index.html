<!doctype html>
<html>
  <title>index</title>
  <meta http-equiv="content-type" value="text/html;utf-8">
  <link rel="stylesheet" type="text/css" href="./style.css">

  <body>
    <div id="wrapper">
<h1><a href="../doc/index.html">index</a></h1> <p>Index of all npm documentation</p>

<h2 id="npm-README-1"><a href="../doc/README.html">README</a></h2>

<p> node package manager</p>

<h1>Command Line Documentation</h1>

<h2 id="npm-adduser-1"><a href="../doc/adduser.html">adduser(1)</a></h2>

<p> Add a registry user account</p>

<h2 id="npm-bin-1"><a href="../doc/bin.html">bin(1)</a></h2>

<p> Display npm bin folder</p>

<h2 id="npm-bugs-1"><a href="../doc/bugs.html">bugs(1)</a></h2>

<p> Bugs for a package in a web browser maybe</p>

<h2 id="npm-build-1"><a href="../doc/build.html">build(1)</a></h2>

<p> Build a package</p>

<h2 id="npm-bundle-1"><a href="../doc/bundle.html">bundle(1)</a></h2>

<p> REMOVED</p>

<h2 id="npm-cache-1"><a href="../doc/cache.html">cache(1)</a></h2>

<p> Manipulates packages cache</p>

<h2 id="npm-changelog-1"><a href="../doc/changelog.html">changelog(1)</a></h2>

<p> Changes</p>

<h2 id="npm-coding-style-1"><a href="../doc/coding-style.html">coding-style(1)</a></h2>

<p> npm's "funny" coding style</p>

<h2 id="npm-completion-1"><a href="../doc/completion.html">completion(1)</a></h2>

<p> Tab Completion for npm</p>

<h2 id="npm-config-1"><a href="../doc/config.html">config(1)</a></h2>

<p> Manage the npm configuration file</p>

<h2 id="npm-deprecate-1"><a href="../doc/deprecate.html">deprecate(1)</a></h2>

<p> Deprecate a version of a package</p>

<h2 id="npm-developers-1"><a href="../doc/developers.html">developers(1)</a></h2>

<p> Developer Guide</p>

<h2 id="npm-disputes-1"><a href="../doc/disputes.html">disputes(1)</a></h2>

<p> Handling Module Name Disputes</p>

<h2 id="npm-docs-1"><a href="../doc/docs.html">docs(1)</a></h2>

<p> Docs for a package in a web browser maybe</p>

<h2 id="npm-edit-1"><a href="../doc/edit.html">edit(1)</a></h2>

<p> Edit an installed package</p>

<h2 id="npm-explore-1"><a href="../doc/explore.html">explore(1)</a></h2>

<p> Browse an installed package</p>

<h2 id="npm-faq-1"><a href="../doc/faq.html">faq(1)</a></h2>

<p> Frequently Asked Questions</p>

<h2 id="npm-folders-1"><a href="../doc/folders.html">folders(1)</a></h2>

<p> Folder Structures Used by npm</p>

<h2 id="npm-help-search-1"><a href="../doc/help-search.html">help-search(1)</a></h2>

<p> Search npm help documentation</p>

<h2 id="npm-help-1"><a href="../doc/help.html">help(1)</a></h2>

<p> Get help on npm</p>

<h2 id="npm-init-1"><a href="../doc/init.html">init(1)</a></h2>

<p> Interactively create a package.json file</p>

<h2 id="npm-install-1"><a href="../doc/install.html">install(1)</a></h2>

<p> Install a package</p>

<h2 id="npm-json-1"><a href="../doc/json.html">json(1)</a></h2>

<p> Specifics of npm's package.json handling</p>

<h2 id="npm-link-1"><a href="../doc/link.html">link(1)</a></h2>

<p> Symlink a package folder</p>

<h2 id="npm-list-1"><a href="../doc/list.html">list(1)</a></h2>

<p> List installed packages</p>

<h2 id="npm-1"><a href="../doc/npm.html">npm(1)</a></h2>

<p> node package manager</p>

<h2 id="npm-outdated-1"><a href="../doc/outdated.html">outdated(1)</a></h2>

<p> Check for outdated packages</p>

<h2 id="npm-owner-1"><a href="../doc/owner.html">owner(1)</a></h2>

<p> Manage package owners</p>

<h2 id="npm-pack-1"><a href="../doc/pack.html">pack(1)</a></h2>

<p> Create a tarball from a package</p>

<h2 id="npm-prefix-1"><a href="../doc/prefix.html">prefix(1)</a></h2>

<p> Display prefix</p>

<h2 id="npm-prune-1"><a href="../doc/prune.html">prune(1)</a></h2>

<p> Remove extraneous packages</p>

<h2 id="npm-publish-1"><a href="../doc/publish.html">publish(1)</a></h2>

<p> Publish a package</p>

<h2 id="npm-rebuild-1"><a href="../doc/rebuild.html">rebuild(1)</a></h2>

<p> Rebuild a package</p>

<h2 id="npm-registry-1"><a href="../doc/registry.html">registry(1)</a></h2>

<p> The JavaScript Package Registry</p>

<h2 id="npm-removing-npm-1"><a href="../doc/removing-npm.html">removing-npm(1)</a></h2>

<p> Cleaning the Slate</p>

<h2 id="npm-restart-1"><a href="../doc/restart.html">restart(1)</a></h2>

<p> Start a package</p>

<h2 id="npm-root-1"><a href="../doc/root.html">root(1)</a></h2>

<p> Display npm root</p>

<h2 id="npm-run-script-1"><a href="../doc/run-script.html">run-script(1)</a></h2>

<p> Run arbitrary package scripts</p>

<h2 id="npm-scripts-1"><a href="../doc/scripts.html">scripts(1)</a></h2>

<p> How npm handles the "scripts" field</p>

<h2 id="npm-search-1"><a href="../doc/search.html">search(1)</a></h2>

<p> Search for packages</p>

<h2 id="npm-semver-1"><a href="../doc/semver.html">semver(1)</a></h2>

<p> The semantic versioner for npm</p>

<h2 id="npm-shrinkwrap-1"><a href="../doc/shrinkwrap.html">shrinkwrap(1)</a></h2>

<p> Lock down dependency versions</p>

<h2 id="npm-star-1"><a href="../doc/star.html">star(1)</a></h2>

<p> Mark your favorite packages</p>

<h2 id="npm-start-1"><a href="../doc/start.html">start(1)</a></h2>

<p> Start a package</p>

<h2 id="npm-stop-1"><a href="../doc/stop.html">stop(1)</a></h2>

<p> Stop a package</p>

<h2 id="npm-submodule-1"><a href="../doc/submodule.html">submodule(1)</a></h2>

<p> Add a package as a git submodule</p>

<h2 id="npm-tag-1"><a href="../doc/tag.html">tag(1)</a></h2>

<p> Tag a published version</p>

<h2 id="npm-test-1"><a href="../doc/test.html">test(1)</a></h2>

<p> Test a package</p>

<h2 id="npm-uninstall-1"><a href="../doc/uninstall.html">uninstall(1)</a></h2>

<p> Remove a package</p>

<h2 id="npm-unpublish-1"><a href="../doc/unpublish.html">unpublish(1)</a></h2>

<p> Remove a package from the registry</p>

<h2 id="npm-update-1"><a href="../doc/update.html">update(1)</a></h2>

<p> Update a package</p>

<h2 id="npm-version-1"><a href="../doc/version.html">version(1)</a></h2>

<p> Bump a package version</p>

<h2 id="npm-view-1"><a href="../doc/view.html">view(1)</a></h2>

<p> View registry info</p>

<h2 id="npm-whoami-1"><a href="../doc/whoami.html">whoami(1)</a></h2>

<p> Display npm username</p>

<h1>API Documentation</h1>

<h2 id="npm-bin-3"><a href="../api/bin.html">bin(3)</a></h2>

<p> Display npm bin folder</p>

<h2 id="npm-bugs-3"><a href="../api/bugs.html">bugs(3)</a></h2>

<p> Bugs for a package in a web browser maybe</p>

<h2 id="npm-commands-3"><a href="../api/commands.html">commands(3)</a></h2>

<p> npm commands</p>

<h2 id="npm-config-3"><a href="../api/config.html">config(3)</a></h2>

<p> Manage the npm configuration files</p>

<h2 id="npm-deprecate-3"><a href="../api/deprecate.html">deprecate(3)</a></h2>

<p> Deprecate a version of a package</p>

<h2 id="npm-docs-3"><a href="../api/docs.html">docs(3)</a></h2>

<p> Docs for a package in a web browser maybe</p>

<h2 id="npm-edit-3"><a href="../api/edit.html">edit(3)</a></h2>

<p> Edit an installed package</p>

<h2 id="npm-explore-3"><a href="../api/explore.html">explore(3)</a></h2>

<p> Browse an installed package</p>

<h2 id="npm-help-search-3"><a href="../api/help-search.html">help-search(3)</a></h2>

<p> Search the help pages</p>

<h2 id="npm-init-3"><a href="../api/init.html">init(3)</a></h2>

<p> Interactively create a package.json file</p>

<h2 id="npm-install-3"><a href="../api/install.html">install(3)</a></h2>

<p> install a package programmatically</p>

<h2 id="npm-link-3"><a href="../api/link.html">link(3)</a></h2>

<p> Symlink a package folder</p>

<h2 id="npm-load-3"><a href="../api/load.html">load(3)</a></h2>

<p> Load config settings</p>

<h2 id="npm-ls-3"><a href="../api/ls.html">ls(3)</a></h2>

<p> List installed packages</p>

<h2 id="npm-3"><a href="../api/npm.html">npm(3)</a></h2>

<p> node package manager</p>

<h2 id="npm-outdated-3"><a href="../api/outdated.html">outdated(3)</a></h2>

<p> Check for outdated packages</p>

<h2 id="npm-owner-3"><a href="../api/owner.html">owner(3)</a></h2>

<p> Manage package owners</p>

<h2 id="npm-pack-3"><a href="../api/pack.html">pack(3)</a></h2>

<p> Create a tarball from a package</p>

<h2 id="npm-prefix-3"><a href="../api/prefix.html">prefix(3)</a></h2>

<p> Display prefix</p>

<h2 id="npm-prune-3"><a href="../api/prune.html">prune(3)</a></h2>

<p> Remove extraneous packages</p>

<h2 id="npm-publish-3"><a href="../api/publish.html">publish(3)</a></h2>

<p> Publish a package</p>

<h2 id="npm-rebuild-3"><a href="../api/rebuild.html">rebuild(3)</a></h2>

<p> Rebuild a package</p>

<h2 id="npm-restart-3"><a href="../api/restart.html">restart(3)</a></h2>

<p> Start a package</p>

<h2 id="npm-root-3"><a href="../api/root.html">root(3)</a></h2>

<p> Display npm root</p>

<h2 id="npm-run-script-3"><a href="../api/run-script.html">run-script(3)</a></h2>

<p> Run arbitrary package scripts</p>

<h2 id="npm-search-3"><a href="../api/search.html">search(3)</a></h2>

<p> Search for packages</p>

<h2 id="npm-shrinkwrap-3"><a href="../api/shrinkwrap.html">shrinkwrap(3)</a></h2>

<p> programmatically generate package shrinkwrap file</p>

<h2 id="npm-start-3"><a href="../api/start.html">start(3)</a></h2>

<p> Start a package</p>

<h2 id="npm-stop-3"><a href="../api/stop.html">stop(3)</a></h2>

<p> Stop a package</p>

<h2 id="npm-submodule-3"><a href="../api/submodule.html">submodule(3)</a></h2>

<p> Add a package as a git submodule</p>

<h2 id="npm-tag-3"><a href="../api/tag.html">tag(3)</a></h2>

<p> Tag a published version</p>

<h2 id="npm-test-3"><a href="../api/test.html">test(3)</a></h2>

<p> Test a package</p>

<h2 id="npm-uninstall-3"><a href="../api/uninstall.html">uninstall(3)</a></h2>

<p> uninstall a package programmatically</p>

<h2 id="npm-unpublish-3"><a href="../api/unpublish.html">unpublish(3)</a></h2>

<p> Remove a package from the registry</p>

<h2 id="npm-update-3"><a href="../api/update.html">update(3)</a></h2>

<p> Update a package</p>

<h2 id="npm-version-3"><a href="../api/version.html">version(3)</a></h2>

<p> Bump a package version</p>

<h2 id="npm-view-3"><a href="../api/view.html">view(3)</a></h2>

<p> View registry info</p>

<h2 id="npm-whoami-3"><a href="../api/whoami.html">whoami(3)</a></h2>

<p> Display npm username</p>
</div>
<<<<<<< HEAD
<p id="footer">index &mdash; npm@1.1.8</p>
=======
<p id="footer">index &mdash; npm@1.1.9</p>
>>>>>>> 90b785c0
<script>
;(function () {
var wrapper = document.getElementById("wrapper")
var els = Array.prototype.slice.call(wrapper.getElementsByTagName("*"), 0)
  .filter(function (el) {
    return el.parentNode === wrapper
        && el.tagName.match(/H[1-6]/)
        && el.id
  })
var l = 2
  , toc = document.createElement("ul")
toc.innerHTML = els.map(function (el) {
  var i = el.tagName.charAt(1)
    , out = ""
  while (i > l) {
    out += "<ul>"
    l ++
  }
  while (i < l) {
    out += "</ul>"
    l --
  }
  out += "<li><a href='#" + el.id + "'>" +
    ( el.innerText || el.text || el.innerHTML)
    + "</a>"
  return out
}).join("\n")
toc.id = "toc"
document.body.appendChild(toc)
})()
</script>
</body></html><|MERGE_RESOLUTION|>--- conflicted
+++ resolved
@@ -384,11 +384,7 @@
 
 <p> Display npm username</p>
 </div>
-<<<<<<< HEAD
-<p id="footer">index &mdash; npm@1.1.8</p>
-=======
 <p id="footer">index &mdash; npm@1.1.9</p>
->>>>>>> 90b785c0
 <script>
 ;(function () {
 var wrapper = document.getElementById("wrapper")
