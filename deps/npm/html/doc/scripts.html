<!doctype html>
<html>
  <title>scripts</title>
  <meta http-equiv="content-type" value="text/html;utf-8">
  <link rel="stylesheet" type="text/css" href="./style.css">

  <body>
    <div id="wrapper">
<h1><a href="../doc/scripts.html">scripts</a></h1> <p>How npm handles the "scripts" field</p>

<h2 id="DESCRIPTION">DESCRIPTION</h2>

<p>npm supports the "scripts" member of the package.json script, for the
following scripts:</p>

<ul><li>preinstall:
Run BEFORE the package is installed</li><li>install, postinstall:
Run AFTER the package is installed.</li><li>preuninstall, uninstall:
Run BEFORE the package is uninstalled.</li><li>postuninstall:
Run AFTER the package is uninstalled.</li><li>preupdate:
Run BEFORE the package is updated with the update command.</li><li>update, postupdate:
Run AFTER the package is updated with the update command.</li><li>prepublish:
Run BEFORE the package is published.</li><li>publish, postpublish:
Run AFTER the package is published.</li><li>pretest, test, posttest:
Run by the <code>npm test</code> command.</li><li>prestop, stop, poststop:
Run by the <code>npm stop</code> command.</li><li>prestart, start, poststart:
Run by the <code>npm start</code> command.</li><li>prerestart, restart, postrestart:
Run by the <code>npm restart</code> command. Note: <code>npm restart</code> will run the
stop and start scripts if no <code>restart</code> script is provided.</li></ul>

<p>Additionally, arbitrary scrips can be run by doing
<code>npm run-script &lt;stage&gt; &lt;pkg&gt;</code>.</p>

<h2 id="DEFAULT-VALUES">DEFAULT VALUES</h2>

<p>npm will default some script values based on package contents.</p>

<ul><li><p><code>"start": "node server.js"</code>:</p><p>If there is a <code>server.js</code> file in the root of your package, then npm
will default the <code>start</code> command to <code>node server.js</code>.</p></li><li><p><code>"preinstall": "node-waf clean || true; node-waf configure build"</code>:</p><p>If there is a <code>wscript</code> file in the root of your package, npm will
default the <code>preinstall</code> command to compile using node-waf.</p></li></ul>

<h2 id="USER">USER</h2>

<p>If npm was invoked with root privileges, then it will change the uid to
the user account or uid specified by the <code>user</code> config, which defaults
to <code>nobody</code>.  Set the <code>unsafe-perm</code> flag to run scripts with root
privileges.</p>

<h2 id="ENVIRONMENT">ENVIRONMENT</h2>

<p>Package scripts run in an environment where many pieces of information are
made available regarding the setup of npm and the current state of the
process.</p>

<h3 id="path">path</h3>

<p>If you depend on modules that define executable scripts, like test suites,
then those executables will be added to the <code>PATH</code> for executing the scripts.
So, if your package.json has this:</p>

<pre><code>{ "name" : "foo"
, "dependencies" : { "bar" : "0.1.x" }
, "scripts": { "start" : "bar ./test" } }</code></pre>

<p>then you could run <code>npm start</code> to execute the <code>bar</code> script, which is exported
into the <code>node_modules/.bin</code> directory on <code>npm install</code>.</p>

<h3 id="package-json-vars">package.json vars</h3>

<p>The package.json fields are tacked onto the <code>npm_package_</code> prefix. So, for
instance, if you had <code>{"name":"foo", "version":"1.2.5"}</code> in your package.json
file, then your package scripts would have the <code>npm_package_name</code> environment
variable set to "foo", and the <code>npm_package_version</code> set to "1.2.5"</p>

<h3 id="configuration">configuration</h3>

<p>Configuration parameters are put in the environment with the <code>npm_config_</code>
prefix. For instance, you can view the effective <code>root</code> config by checking the
<code>npm_config_root</code> environment variable.</p>

<h3 id="Special-package-json-config-hash">Special: package.json "config" hash</h3>

<p>The package.json "config" keys are overwritten in the environment if
there is a config param of <code>&lt;name&gt;[@&lt;version&gt;]:&lt;key&gt;</code>.  For example, if
the package.json has this:</p>

<pre><code>{ "name" : "foo"
, "config" : { "port" : "8080" }
, "scripts" : { "start" : "node server.js" } }</code></pre>

<p>and the server.js is this:</p>

<pre><code>http.createServer(...).listen(process.env.npm_package_config_port)</code></pre>

<p>then the user could change the behavior by doing:</p>

<pre><code>npm config set foo:port 80</code></pre>

<h3 id="current-lifecycle-event">current lifecycle event</h3>

<p>Lastly, the <code>npm_lifecycle_event</code> environment variable is set to whichever
stage of the cycle is being executed. So, you could have a single script used
for different parts of the process which switches based on what's currently
happening.</p>

<p>Objects are flattened following this format, so if you had
<code>{"scripts":{"install":"foo.js"}}</code> in your package.json, then you'd see this
in the script:</p>

<pre><code>process.env.npm_package_scripts_install === "foo.js"</code></pre>

<h2 id="EXAMPLES">EXAMPLES</h2>

<p>For example, if your package.json contains this:</p>

<pre><code>{ "scripts" :
  { "install" : "scripts/install.js"
  , "postinstall" : "scripts/install.js"
  , "uninstall" : "scripts/uninstall.js"
  }
}</code></pre>

<p>then the <code>scripts/install.js</code> will be called for the install, post-install,
stages of the lifecycle, and the <code>scripts/uninstall.js</code> would be
called when the package is uninstalled.  Since <code>scripts/install.js</code> is running
for three different phases, it would be wise in this case to look at the
<code>npm_lifecycle_event</code> environment variable.</p>

<p>If you want to run a make command, you can do so.  This works just fine:</p>

<pre><code>{ "scripts" :
  { "preinstall" : "./configure"
  , "install" : "make &amp;&amp; make install"
  , "test" : "make test"
  }
}</code></pre>

<h2 id="EXITING">EXITING</h2>

<p>Scripts are run by passing the line as a script argument to <code>sh</code>.</p>

<p>If the script exits with a code other than 0, then this will abort the
process.</p>

<p>Note that these script files don't have to be nodejs or even javascript
programs. They just have to be some kind of executable file.</p>

<h2 id="HOOK-SCRIPTS">HOOK SCRIPTS</h2>

<p>If you want to run a specific script at a specific lifecycle event for ALL
packages, then you can use a hook script.</p>

<p>Place an executable file at <code>node_modules/.hooks/{eventname}</code>, and it'll get
run for all packages when they are going through that point in the package
lifecycle for any packages installed in that root.</p>

<p>Hook scripts are run exactly the same way as package.json scripts.  That is,
they are in a separate child process, with the env described above.</p>

<h2 id="BEST-PRACTICES">BEST PRACTICES</h2>

<ul><li>Don't exit with a non-zero error code unless you <em>really</em> mean it.
Except for uninstall scripts, this will cause the npm action
to fail, and potentially be rolled back.  If the failure is minor or
only will prevent some optional features, then it's better to just
print a warning and exit successfully.</li><li>Try not to use scripts to do what npm can do for you.  Read through
<code><a href="../doc/json.html">json(1)</a></code> to see all the things that you can specify and enable
by simply describing your package appropriately.  In general, this will
lead to a more robust and consistent state.</li><li>Inspect the env to determine where to put things.  For instance, if
the <code>npm_config_binroot</code> environ is set to <code>/home/user/bin</code>, then don't
try to install executables into <code>/usr/local/bin</code>.  The user probably
set it up that way for a reason.</li><li>Don't prefix your script commands with "sudo".  If root permissions are
required for some reason, then it'll fail with that error, and the user
will sudo the npm command in question.</li></ul>

<h2 id="SEE-ALSO">SEE ALSO</h2>

<ul><li><a href="../doc/run-script.html">run-script(1)</a></li><li><a href="../doc/json.html">json(1)</a></li><li><a href="../doc/developers.html">developers(1)</a></li><li><a href="../doc/install.html">install(1)</a></li></ul>
</div>
<<<<<<< HEAD
<p id="footer">scripts &mdash; npm@1.1.18</p>
=======
<p id="footer">scripts &mdash; npm@1.1.21</p>
>>>>>>> 992e3464
<script>
;(function () {
var wrapper = document.getElementById("wrapper")
var els = Array.prototype.slice.call(wrapper.getElementsByTagName("*"), 0)
  .filter(function (el) {
    return el.parentNode === wrapper
        && el.tagName.match(/H[1-6]/)
        && el.id
  })
var l = 2
  , toc = document.createElement("ul")
toc.innerHTML = els.map(function (el) {
  var i = el.tagName.charAt(1)
    , out = ""
  while (i > l) {
    out += "<ul>"
    l ++
  }
  while (i < l) {
    out += "</ul>"
    l --
  }
  out += "<li><a href='#" + el.id + "'>" +
    ( el.innerText || el.text || el.innerHTML)
    + "</a>"
  return out
}).join("\n")
toc.id = "toc"
document.body.appendChild(toc)
})()
</script>
</body></html><|MERGE_RESOLUTION|>--- conflicted
+++ resolved
@@ -51,19 +51,6 @@
 <p>Package scripts run in an environment where many pieces of information are
 made available regarding the setup of npm and the current state of the
 process.</p>
-
-<h3 id="path">path</h3>
-
-<p>If you depend on modules that define executable scripts, like test suites,
-then those executables will be added to the <code>PATH</code> for executing the scripts.
-So, if your package.json has this:</p>
-
-<pre><code>{ "name" : "foo"
-, "dependencies" : { "bar" : "0.1.x" }
-, "scripts": { "start" : "bar ./test" } }</code></pre>
-
-<p>then you could run <code>npm start</code> to execute the <code>bar</code> script, which is exported
-into the <code>node_modules/.bin</code> directory on <code>npm install</code>.</p>
 
 <h3 id="package-json-vars">package.json vars</h3>
 
@@ -177,11 +164,7 @@
 
 <ul><li><a href="../doc/run-script.html">run-script(1)</a></li><li><a href="../doc/json.html">json(1)</a></li><li><a href="../doc/developers.html">developers(1)</a></li><li><a href="../doc/install.html">install(1)</a></li></ul>
 </div>
-<<<<<<< HEAD
-<p id="footer">scripts &mdash; npm@1.1.18</p>
-=======
-<p id="footer">scripts &mdash; npm@1.1.21</p>
->>>>>>> 992e3464
+<p id="footer">scripts &mdash; npm@1.1.0-2</p>
 <script>
 ;(function () {
 var wrapper = document.getElementById("wrapper")
