--- conflicted
+++ resolved
@@ -1,10 +1,7 @@
 # Executing JavaScript
 
-<<<<<<< HEAD
-=======
     Stability: 3 - Stable
 
->>>>>>> 5ca5ec33
 <!--name=vm-->
 
 You can access this module with:
